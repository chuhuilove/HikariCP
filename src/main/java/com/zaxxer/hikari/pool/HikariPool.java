--- conflicted
+++ resolved
@@ -102,10 +102,6 @@
       this.totalConnections = new AtomicInteger();
       this.suspendResumeLock = config.isAllowPoolSuspension() ? new SuspendResumeLock() : SuspendResumeLock.FAUX_LOCK;
 
-<<<<<<< HEAD
-      this.addConnectionExecutor = createThreadPoolExecutor(config.getMaximumPoolSize(), "Hikari connection adder (pool " + poolName + ")", config.getThreadFactory(), new ThreadPoolExecutor.DiscardPolicy());
-      this.closeConnectionExecutor = createThreadPoolExecutor(1 + (config.getMaximumPoolSize() / 2), "Hikari connection closer (pool " + poolName + ")", config.getThreadFactory(), new ThreadPoolExecutor.CallerRunsPolicy());
-
       if (config.getMetricsTrackerFactory() != null) {
          setMetricsTrackerFactory(config.getMetricsTrackerFactory());
       }
@@ -118,11 +114,10 @@
       registerMBeans(this);
 
       checkFailFast();
-=======
+
       ThreadFactory threadFactory = config.getThreadFactory();
       this.addConnectionExecutor = createThreadPoolExecutor(config.getMaximumPoolSize(), "Hikari connection adder (pool " + poolName + ")", threadFactory, new ThreadPoolExecutor.DiscardPolicy());
-      this.closeConnectionExecutor = createThreadPoolExecutor(1 + config.getMaximumPoolSize() / 2, "Hikari connection closer (pool " + poolName + ")", threadFactory, new ThreadPoolExecutor.CallerRunsPolicy());
->>>>>>> b78fde91
+      this.closeConnectionExecutor = createThreadPoolExecutor(1 + (config.getMaximumPoolSize() / 2), "Hikari connection closer (pool " + poolName + ")", threadFactory, new ThreadPoolExecutor.CallerRunsPolicy());
 
       if (config.getScheduledExecutorService() == null) {
          threadFactory = threadFactory != null ? threadFactory : new DefaultThreadFactory("Hikari housekeeper (pool " + poolName + ")", true);
